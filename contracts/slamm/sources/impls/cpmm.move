--- conflicted
+++ resolved
@@ -48,13 +48,8 @@
         offset_a: u64,
         offset_b: u64,
         ctx: &mut TxContext,
-<<<<<<< HEAD
-    ): (Pool<A, B, Hook<W>, State>, PoolCap<A, B, Hook<W>>) {
+    ): (Pool<A, B, Hook<W>, State>, PoolCap<A, B, Hook<W>, State>) {
         let inner = State { version: version::new(CURRENT_VERSION), offset_a, offset_b };
-=======
-    ): (Pool<A, B, Hook<W>, State>, PoolCap<A, B, Hook<W>, State>) {
-        let inner = State { version: version::new(CURRENT_VERSION), offset };
->>>>>>> 194bd4da
 
         let (pool, pool_cap) = pool::new<A, B, Hook<W>, State>(
             Hook<W> {},
